{
  "name": "nestjs-throttler",
  "version": "0.0.1",
  "description": "",
  "author": "",
  "private": false,
  "license": "MIT",
  "main": "lib/index.js",
  "types": "lib/index.d.ts",
  "files": [
    "lib"
  ],
  "scripts": {
    "prebuild": "rimraf dist",
    "build": "nest build",
    "format": "prettier --write \"src/**/*.ts\" \"test/**/*.ts\"",
    "start:dev": "nodemon --watch '{src,test/app}/**/*.ts' --ignore '**/*.spec.ts' --exec 'ts-node' test/app/main.ts",
    "lint": "eslint \"{src,apps,libs,test}/**/*.ts\" --fix",
    "test": "jest",
    "test:watch": "jest --watch",
    "test:cov": "jest --coverage",
    "test:debug": "node --inspect-brk -r tsconfig-paths/register -r ts-node/register node_modules/.bin/jest --runInBand",
    "test:e2e": "jest --config ./test/jest-e2e.json",
    "test:e2e:dev": "yarn test:e2e --watchAll --debug"
  },
  "dependencies": {
    "@golevelup/nestjs-modules": "^0.4.1",
    "@nestjs/common": "^7.0.0",
    "@nestjs/core": "^7.0.0",
<<<<<<< HEAD
    "@nestjs/platform-express": "^7.0.0",
    "md5": "^2.2.1",
    "path-to-regexp": "^6.1.0",
    "reflect-metadata": "^0.1.13",
    "rimraf": "^3.0.2",
    "rxjs": "^6.5.4"
=======
    "md5": "^2.2.1",
    "path-to-regexp": "^6.1.0",
    "reflect-metadata": "^0.1.13"
>>>>>>> bc678a36
  },
  "devDependencies": {
    "@nestjs/cli": "^7.0.0",
    "@nestjs/platform-express": "^7.0.0",
    "@nestjs/platform-fastify": "^7.1.1",
    "@nestjs/schematics": "^7.0.0",
    "@nestjs/testing": "^7.0.0",
    "@types/express": "^4.17.3",
    "@types/jest": "25.1.4",
    "@types/md5": "^2.2.0",
    "@types/node": "^13.9.1",
    "@types/supertest": "^2.0.8",
    "@typescript-eslint/eslint-plugin": "^2.23.0",
    "@typescript-eslint/parser": "^2.23.0",
    "eslint": "^6.8.0",
    "eslint-config-prettier": "^6.10.0",
    "eslint-plugin-import": "^2.20.1",
    "jest": "^25.1.0",
    "nodemon": "^2.0.4",
    "prettier": "^1.19.1",
    "rimraf": "^3.0.2",
    "rxjs": "^6.5.4",
    "supertest": "^4.0.2",
    "ts-jest": "25.2.1",
    "ts-loader": "^6.2.1",
    "ts-node": "^8.6.2",
    "tsconfig-paths": "^3.9.0",
    "typescript": "^3.7.4"
  },
  "jest": {
    "moduleFileExtensions": [
      "js",
      "json",
      "ts"
    ],
    "rootDir": "src",
    "testRegex": ".spec.ts$",
    "transform": {
      "^.+\\.(t|j)s$": "ts-jest"
    },
    "coverageDirectory": "../coverage",
    "testEnvironment": "node"
  }
}<|MERGE_RESOLUTION|>--- conflicted
+++ resolved
@@ -27,18 +27,9 @@
     "@golevelup/nestjs-modules": "^0.4.1",
     "@nestjs/common": "^7.0.0",
     "@nestjs/core": "^7.0.0",
-<<<<<<< HEAD
-    "@nestjs/platform-express": "^7.0.0",
-    "md5": "^2.2.1",
-    "path-to-regexp": "^6.1.0",
-    "reflect-metadata": "^0.1.13",
-    "rimraf": "^3.0.2",
-    "rxjs": "^6.5.4"
-=======
     "md5": "^2.2.1",
     "path-to-regexp": "^6.1.0",
     "reflect-metadata": "^0.1.13"
->>>>>>> bc678a36
   },
   "devDependencies": {
     "@nestjs/cli": "^7.0.0",
