import { createConfigurableDynamicRootModule } from '@golevelup/nestjs-modules';
import { Module } from '@nestjs/common';
import { APP_GUARD } from '@nestjs/core';
import { THROTTLER_OPTIONS } from './throttler.constants';
import { ThrottlerGuard } from './throttler.guard';
import { ThrottlerOptions } from './throttler.interface';
import { ThrottlerStorageService } from './throttler.service';
<<<<<<< HEAD
import { APP_GUARD } from '@nestjs/core';
import { ThrottlerGuard } from './throttler.guard';
=======
import { ThrottlerStorage } from './throttler-storage.interface';
>>>>>>> bc678a36

@Module({})
export class ThrottlerCoreModule extends createConfigurableDynamicRootModule<
  ThrottlerCoreModule,
  ThrottlerOptions
>(THROTTLER_OPTIONS, {
  providers: [
<<<<<<< HEAD
    ThrottlerStorageService,
=======
    {
      provide: ThrottlerStorage,
      inject: [THROTTLER_OPTIONS],
      useFactory: (options: ThrottlerOptions) => {
        return options.storage ? options.storage : new ThrottlerStorageService();
      }
    },
>>>>>>> bc678a36
    {
      provide: APP_GUARD,
      useClass: ThrottlerGuard,
    },
  ],
<<<<<<< HEAD
  exports: [ThrottlerStorageService],
=======
>>>>>>> bc678a36
}) {}<|MERGE_RESOLUTION|>--- conflicted
+++ resolved
@@ -5,12 +5,7 @@
 import { ThrottlerGuard } from './throttler.guard';
 import { ThrottlerOptions } from './throttler.interface';
 import { ThrottlerStorageService } from './throttler.service';
-<<<<<<< HEAD
-import { APP_GUARD } from '@nestjs/core';
-import { ThrottlerGuard } from './throttler.guard';
-=======
 import { ThrottlerStorage } from './throttler-storage.interface';
->>>>>>> bc678a36
 
 @Module({})
 export class ThrottlerCoreModule extends createConfigurableDynamicRootModule<
@@ -18,9 +13,6 @@
   ThrottlerOptions
 >(THROTTLER_OPTIONS, {
   providers: [
-<<<<<<< HEAD
-    ThrottlerStorageService,
-=======
     {
       provide: ThrottlerStorage,
       inject: [THROTTLER_OPTIONS],
@@ -28,14 +20,9 @@
         return options.storage ? options.storage : new ThrottlerStorageService();
       }
     },
->>>>>>> bc678a36
     {
       provide: APP_GUARD,
       useClass: ThrottlerGuard,
     },
   ],
-<<<<<<< HEAD
-  exports: [ThrottlerStorageService],
-=======
->>>>>>> bc678a36
 }) {}