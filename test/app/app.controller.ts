import { All, Controller, Get, Post } from '@nestjs/common';
import { Throttle } from '../../src';
<<<<<<< HEAD

@Controller()
export class AppController {
  @Get()
  @Throttle(2, 10)
  async test() {
    return 'test';
=======
import { AppService } from './app.service';

@Controller()
export class AppController {
  constructor(private readonly appService: AppService) {}
  @Get()
  @Throttle(2, 10)
  async test() {
    return this.appService.success();
>>>>>>> bc678a36
  }

  // Route that are defined in the `excludeRoutes` property.

  // excludeRoutes: ['ignored']
  @Get('ignored')
  @Throttle(2, 10)
  async ignored() {
<<<<<<< HEAD
    return 'ignored';
=======
    return this.appService.ignored();
>>>>>>> bc678a36
  }

  // excludeRoutes: [{ path: 'ignored-2', method: RequestMethod.POST }]
  @Post('ignored-2')
  @Throttle(2, 10)
  async ignored2() {
<<<<<<< HEAD
    return 'ignored';
=======
    return this.appService.ignored();
>>>>>>> bc678a36
  }

  // excludeRoutes: [{ path: 'ignored-3', method: RequestMethod.ALL }]
  @All('ignored-3')
  @Throttle(2, 10)
  async ignored3() {
<<<<<<< HEAD
    return 'ignored';
=======
    return this.appService.ignored();
>>>>>>> bc678a36
  }

  // excludeRoutes: [{ path: 'ignored/:foo', method: RequestMethod.GET }]
  @Get('ignored/:foo')
  @Throttle(2, 10)
  async ignored4() {
<<<<<<< HEAD
    return 'ignored';
=======
    return this.appService.ignored();
>>>>>>> bc678a36
  }
}<|MERGE_RESOLUTION|>--- conflicted
+++ resolved
@@ -1,14 +1,5 @@
 import { All, Controller, Get, Post } from '@nestjs/common';
 import { Throttle } from '../../src';
-<<<<<<< HEAD
-
-@Controller()
-export class AppController {
-  @Get()
-  @Throttle(2, 10)
-  async test() {
-    return 'test';
-=======
 import { AppService } from './app.service';
 
 @Controller()
@@ -18,7 +9,6 @@
   @Throttle(2, 10)
   async test() {
     return this.appService.success();
->>>>>>> bc678a36
   }
 
   // Route that are defined in the `excludeRoutes` property.
@@ -27,43 +17,27 @@
   @Get('ignored')
   @Throttle(2, 10)
   async ignored() {
-<<<<<<< HEAD
-    return 'ignored';
-=======
     return this.appService.ignored();
->>>>>>> bc678a36
   }
 
   // excludeRoutes: [{ path: 'ignored-2', method: RequestMethod.POST }]
   @Post('ignored-2')
   @Throttle(2, 10)
   async ignored2() {
-<<<<<<< HEAD
-    return 'ignored';
-=======
     return this.appService.ignored();
->>>>>>> bc678a36
   }
 
   // excludeRoutes: [{ path: 'ignored-3', method: RequestMethod.ALL }]
   @All('ignored-3')
   @Throttle(2, 10)
   async ignored3() {
-<<<<<<< HEAD
-    return 'ignored';
-=======
     return this.appService.ignored();
->>>>>>> bc678a36
   }
 
   // excludeRoutes: [{ path: 'ignored/:foo', method: RequestMethod.GET }]
   @Get('ignored/:foo')
   @Throttle(2, 10)
   async ignored4() {
-<<<<<<< HEAD
-    return 'ignored';
-=======
     return this.appService.ignored();
->>>>>>> bc678a36
   }
 }